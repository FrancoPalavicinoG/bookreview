--- conflicted
+++ resolved
@@ -10,7 +10,7 @@
 use rocket::form::FromForm;
 use rocket::request::FlashMessage;
 
-<<<<<<< HEAD
+
 use std::time::Duration;
 use futures_util::stream::TryStreamExt;
 use mongodb::bson::{doc, oid::ObjectId};
@@ -19,8 +19,6 @@
 mod config;                              // <-- NUEVO
 mod cache;                               // <-- NUEVO
 mod search;                              // <-- NUEVO
-=======
->>>>>>> 500edb62
 mod db;
 mod models;
 mod static_files;
@@ -151,9 +149,7 @@
     "ok"
 }
 
-<<<<<<< HEAD
-// CORS abierto para desarrollo.
-=======
+
 #[get("/upload")]
 async fn upload_page(flash: Option<FlashMessage<'_>>, state: &State<db::AppState>) -> Template {
     let serve_static = static_files::should_serve_static();
@@ -199,7 +195,6 @@
     Template::render("upload", &context)
 }
 
->>>>>>> 500edb62
 fn cors() -> rocket_cors::Cors {
     let allowed_origins = AllowedOrigins::all();
 
@@ -227,38 +222,6 @@
 
 #[launch]
 async fn rocket() -> Rocket<Build> {
-<<<<<<< HEAD
-    // 1) Leemos config para decidir si montamos estáticos
-    let cfg = crate::config::AppConfig::from_env();
-
-    // 2) Creamos el estado (db::init_db() ya usa AppConfig por dentro
-    //    y devuelve AppState con NoopCache/NoopSearch si no hay URLs configuradas)
-    let state = db::init_db().await;
-
-    // 3) Construimos Rocket y montamos rutas
-    let mut app = rocket::build()
-        .manage(state)
-        .attach(Template::fairing())
-        .attach(cors())
-        .mount("/", routes![home, search_route, health, book_avg])
-        .mount("/authors", routes::authors::routes())
-        .mount("/books", routes::books::routes())
-        .mount("/reviews", routes::reviews::routes())
-        .mount("/sales", routes::sales::routes());
-
-    // 4) Si elegiste servir estáticos desde la app (SERVE_STATIC=app),
-    //    montamos /static -> {STATIC_DIR} solo si existe para evitar panic
-    if cfg.serve_static_from_app {
-        let p = std::path::Path::new(&cfg.static_dir);
-        if p.is_dir() {
-            app = app.mount("/static", FileServer::from(p));
-        } else {
-            eprintln!("[static] Directory '{}' not found; static server disabled", cfg.static_dir);
-        }
-    }
-
-    app
-=======
     // Initialize uploads directory
     if let Err(e) = upload::create_uploads_directory() {
         eprintln!("Warning: Failed to create uploads directory: {}", e);
@@ -270,7 +233,7 @@
         .manage(state)
         .attach(Template::fairing())
         .attach(cors())
-        .mount("/", routes![home, search, health, upload_page])
+        .mount("/", routes![home, search, health, upload_page, book_avg])
         .mount("/authors", routes::authors::routes())
         .mount("/books", routes::books::routes())
         .mount("/reviews", routes::reviews::routes())
@@ -286,5 +249,4 @@
     }
 
     rocket_builder
->>>>>>> 500edb62
 }