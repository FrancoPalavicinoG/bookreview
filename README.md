# BookReview

## Quick Start - Docker Compose Options

This project provides multiple Docker Compose configurations for different deployment scenarios:

| File | Description | Services | Access URL | Use Case |
|------|-------------|----------|------------|----------|
| `docker-compose.basic.yml` | **Application + Database** | Web + MongoDB | `http://localhost:8000` | Development, Testing |
| `docker-compose.proxy.yml` | **Application + Database + Reverse Proxy** | Apache + Web + MongoDB | `http://app.localhost` | Production |
| `docker-compose.yml` | **Default (same as proxy)** | Apache + Web + MongoDB | `http://app.localhost` | Production |
| `docker-compose.dev.yml` | **Legacy Development** | Web + MongoDB | `http://localhost:8000` | Backward compatibility |

### Quick Commands

```bash
# Basic setup (recommended for development)
docker compose -f docker-compose.basic.yml up -d --build

# Production setup with reverse proxy
docker compose up -d --build  # Uses docker-compose.yml (proxy setup)
```

---

## 1) Instalar Rust (macOS con Homebrew)

```bash
# Instalar rustup (gestor oficial de toolchains de Rust) vía Homebrew
brew install rustup-init

# Inicializar e instalar toolchain estable
rustup-init -y

# Cargar el entorno en la sesión actual
source "$HOME/.cargo/env"

# Verificar que quedó OK
rustc --version
cargo --version
```

### Alternativas
- **macOS (Homebrew, sin rustup):**
  ```bash
  brew install rust   # instala rustc/cargo directamente (actualiza con brew upgrade)
  ```
- **Linux / WSL2 (oficial):**
  ```bash
  curl --proto '=https' --tlsv1.2 -sSf https://sh.rustup.rs | sh
  source "$HOME/.cargo/env"
  ```
- **Windows:** usar **Rustup** para Windows o WSL2 + alguno de los métodos anteriores.

---

## 2) Levantar MongoDB con Docker
1. Tener **Docker Desktop** (en macOS puedes instalarlo con Homebrew):
   ```bash
   brew install --cask docker
   ```
   Abre Docker Desktop al menos una vez.

---

## 3) Variables de entorno (`.env`)
Crea un archivo **`.env`** en la **raíz** del repo con:

```env
# Conexión a Mongo local (publicado por docker compose)
MONGO_URI=mongodb://localhost:27017

# Nombre de la base de datos (dev)
DB_NAME=bookreview_dev

# Static file serving (true/false)
SERVE_STATIC_FILES=true

# Uploads directory path
UPLOADS_DIR=uploads
```

**Tip:** Puedes usar el archivo `.env.example` como plantilla:
```bash
cp .env.example .env
```

---

## 4) Docker Compose Deployment Options

The project provides multiple Docker Compose configurations for different deployment scenarios:

### 4.1. Application + Database (Basic Setup)

**File:** `docker-compose.basic.yml`  
**Use case:** Development, testing, simple deployments  
**Services:** Web application + MongoDB  
**Static files:** Served directly by the Rust application  

```bash
# Start services
docker compose -f docker-compose.basic.yml up -d --build

# View logs
docker compose -f docker-compose.basic.yml logs -f web

# Stop services
docker compose -f docker-compose.basic.yml down
```

**Access:** `http://localhost:8000`

### 4.2. Application + Database + Reverse Proxy (Production Setup)

**File:** `docker-compose.proxy.yml` or `docker-compose.yml` (default)  
**Use case:** Production deployments, load balancing, SSL termination  
**Services:** Apache reverse proxy + Web application + MongoDB  
**Static files:** Served by Apache reverse proxy  

```bash
# Start services (using default compose file)
docker compose up -d --build

# Or explicitly use proxy file
docker compose -f docker-compose.proxy.yml up -d --build

# View logs
docker compose logs -f apache
docker compose logs -f web

# Stop services
docker compose down
```

**Important:** Add this line to your `/etc/hosts` file:
```
127.0.0.1 app.localhost
```

**Access:** `http://app.localhost`

### 4.3. Legacy Development Mode

**File:** `docker-compose.dev.yml`  
**Note:** This file is maintained for backward compatibility. Use `docker-compose.basic.yml` for new projects.

```bash
docker compose -f docker-compose.dev.yml up -d --build
```

### 4.4. Seeder (Load Sample Data)

Load sample data into the database for any deployment:

```bash
# For basic setup
docker compose -f docker-compose.basic.yml run --rm web sh -lc '/app/seeder'

# For proxy setup (default)
docker compose run --rm web sh -lc '/app/seeder'

# For legacy dev setup
docker compose -f docker-compose.dev.yml run --rm web sh -lc '/app/seeder'
```

### 4.5. Testing Image Uploads

1. Go to `/upload` page in the application
2. Upload book covers and author images
3. Test static file access:
   - **Basic setup**: `http://localhost:8000/static/filename`
   - **Proxy setup**: `http://app.localhost/static/filename`

---

## 5) Deployment Comparison

| Feature | Basic Setup | Proxy Setup |
|---------|-------------|-------------|
| **File** | `docker-compose.basic.yml` | `docker-compose.proxy.yml` |
| **Services** | Web + MongoDB | Apache + Web + MongoDB |
| **Static Files** | Served by Rust app | Served by Apache |
| **URL** | `http://localhost:8000` | `http://app.localhost` |
| **Use Case** | Development, Testing | Production, Load Balancing |
| **SSL Support** | Manual setup required | Easy Apache config |
| **Performance** | Good for dev | Better for production |
| **Complexity** | Simple | Medium |

---

## 6) Architecture Overview

### Deployment Architectures

The application supports two main deployment architectures:

**Basic Architecture (Application + Database):**
```
[Client] → [Rust Web App:8000] → [MongoDB:27017]
                ↓
         [Static Files Served by App]
```

**Proxy Architecture (Application + Database + Reverse Proxy):**
```
[Client] → [Apache:80] → [Rust Web App:8000] → [MongoDB:27017]
              ↓
       [Static Files Served by Apache]
```

### Configuration Differences

**Basic Setup (`docker-compose.basic.yml`):**
- Application serves static files directly
- `SERVE_STATIC_FILES=true`
- Direct access via `http://localhost:8000`
- Simpler setup, ideal for development

**Proxy Setup (`docker-compose.proxy.yml`):**
- Apache serves static files
- Application focuses on dynamic content
- `SERVE_STATIC_FILES=false`
- Access via `http://app.localhost`
- Better for production (caching, SSL, load balancing)

### Image Upload System

- **Supported formats**: JPG, JPEG, PNG, GIF, WebP
- **Storage**: Configurable directory via `UPLOADS_DIR`
- **Organization**: Automatic categorization by type (book covers, author images)
- **Unique naming**: UUID-based filenames to prevent conflicts

### Environment Variables

| Variable | Description | Basic Setup | Proxy Setup |
|----------|-------------|-------------|-------------|
| `SERVE_STATIC_FILES` | Whether app serves static files | `true` | `false` |
| `UPLOADS_DIR` | Directory for uploaded files | `/app/uploads` | `/app/uploads` |
| `MONGO_URI` | MongoDB connection string | `mongodb://mongo:27017` | `mongodb://mongo:27017` |
| `DB_NAME` | Database name | `bookreview_dev` | `bookreview_dev` |

---

## 7) API Endpoints

### Core Routes
- `GET /` - Home page with dashboard
- `GET /health` - Health check endpoint
- `GET /upload` - Image upload interface
- `POST /upload` - Handle file uploads

### Resource Routes
- `/authors/*` - Author management
- `/books/*` - Book management  
- `/reviews/*` - Review management
- `/sales/*` - Sales data management

### Static Files
- `/static/*` - Static file serving (when not behind proxy)

---

## 8) Docker Commands Reference

### Build and Run Commands

```bash
# Basic setup (Application + Database)
docker compose -f docker-compose.basic.yml up -d --build

# Proxy setup (Application + Database + Reverse Proxy)
docker compose -f docker-compose.proxy.yml up -d --build
# or using default file
docker compose up -d --build

# Legacy development setup
docker compose -f docker-compose.dev.yml up -d --build
```

### View Logs

```bash
# Basic setup
docker compose -f docker-compose.basic.yml logs -f web
docker compose -f docker-compose.basic.yml logs -f mongo

# Proxy setup
docker compose logs -f apache
docker compose logs -f web
docker compose logs -f mongo

# All services at once
docker compose logs -f
```

### Stop Services

```bash
# Basic setup
docker compose -f docker-compose.basic.yml down

# Proxy setup (default)
docker compose down

# Stop and remove volumes (reset database)
docker compose down -v
```

### Reset and Rebuild

```bash
# Complete reset with fresh build (basic)
docker compose -f docker-compose.basic.yml down -v
docker compose -f docker-compose.basic.yml up -d --build

# Complete reset with fresh build (proxy)
docker compose down -v
docker compose up -d --build
```

### Seeder Commands

```bash
# Load sample data - basic setup
docker compose -f docker-compose.basic.yml run --rm web sh -lc '/app/seeder'

# Load sample data - proxy setup
docker compose run --rm web sh -lc '/app/seeder'
```

---

## 9) Testing Different Deployments

### Testing Basic Setup

```bash
# Start basic setup
docker compose -f docker-compose.basic.yml up -d --build

# Test application
curl http://localhost:8000/health

# Test static file serving (upload a file first via web interface)
curl -I http://localhost:8000/static/your-uploaded-file.jpg
# Should show Rocket/Rust headers

# Load sample data
docker compose -f docker-compose.basic.yml run --rm web sh -lc '/app/seeder'

# Stop
docker compose -f docker-compose.basic.yml down
```

### Testing Proxy Setup

```bash
# Add to /etc/hosts first
echo "127.0.0.1 app.localhost" | sudo tee -a /etc/hosts

# Start proxy setup
docker compose up -d --build

# Test application through proxy
curl http://app.localhost/health

# Test static file serving through Apache
curl -I http://app.localhost/static/your-uploaded-file.jpg
# Should show Apache headers

# Load sample data
docker compose run --rm web sh -lc '/app/seeder'

# Stop
docker compose down
```

### Comparing Both Setups

```bash
# Start basic setup on port 8000
docker compose -f docker-compose.basic.yml up -d --build

# In another terminal, start proxy setup on port 80
docker compose up -d --build

# Now you can compare:
# Basic: http://localhost:8000
# Proxy: http://app.localhost

# Don't forget to stop both when done
docker compose -f docker-compose.basic.yml down
docker compose down
```

---

## 10) Testing the Reverse Proxy

### 1. Setup hosts file
Add to `/etc/hosts`:
```
127.0.0.1 app.localhost
```

### 2. Start proxy setup
```bash
docker compose up -d --build
# or explicitly
docker compose -f docker-compose.proxy.yml up -d --build
```

### 3. Test static file serving
```bash
# Upload a test image via the web interface at:
http://app.localhost/upload

# Verify Apache serves static files by checking headers:
curl -I http://app.localhost/static/your-uploaded-file.jpg
# Should show Apache headers (Server: Apache/2.4.x)
```

### 4. Test application routing
```bash
# Health check through proxy
curl http://app.localhost/health

# API endpoints through proxy  
curl http://app.localhost/authors
curl http://app.localhost/books
```

### 5. Compare with basic setup
```bash
# Stop proxy setup
docker compose down

# Start basic setup
docker compose -f docker-compose.basic.yml up -d --build

# Test direct access
curl http://localhost:8000/health
curl -I http://localhost:8000/static/your-file.jpg
# Should show Rocket headers (Server: Rocket)
```

---

## 11) Ejecutar la app en **Kubernetes**

### Prerrequisitos
- `kubectl` instalado.
- **Cluster local**:
  - **kind** (Kubernetes in Docker).


---

### Usando **kind** (recomendado)
1) **Crear** un cluster local:
```bash
kind create cluster --name bookreview
```

2) **Construir** la imagen de la web (local):
```bash
docker build -t bookreview-web:kind .
```

3) **Cargar** la imagen al cluster kind:
```bash
kind load docker-image bookreview-web:kind --name bookreview
```

4) **Aplicar** los manifiestos:
```bash
kubectl apply -f k8s/bookreview.yaml
```

5) **Ver pods** hasta que estén Ready:
```bash
kubectl -n bookreview get pods -w
```

6) **Exponer** localmente con port-forward y abrir la web:
```bash
kubectl -n bookreview port-forward svc/bookreview-web 8000:8000
# Luego visita: http://127.0.0.1:8000/
```

**Seeder** (carga de datos de ejemplo) en el cluster:
```bash
kubectl -n bookreview run seeder --image=bookreview-web:kind --restart=Never --rm -it --env="MONGO_URI=mongodb://mongo:27017" --env="DB_NAME=bookreview_dev" -- /app/seeder
```

---

### Comandos útiles
- **Logs** de la web:
```bash
kubectl -n bookreview logs deploy/bookreview-web -f
```

- **Reiniciar** la web (rolling restart):
```bash
kubectl -n bookreview rollout restart deploy bookreview-web
kubectl -n bookreview rollout status deploy/bookreview-web
```

- **Actualizar** la imagen tras recompilar (kind):
```bash
docker build -t bookreview-web:kind .
kind load docker-image bookreview-web:kind --name bookreview
kubectl -n bookreview rollout restart deploy bookreview-web
```

- **Eliminar** todo lo desplegado:
```bash
kubectl delete -f k8s/bookreview.yaml
```

- **Borrar** el cluster kind (si usaste kind):
```bash
kind delete cluster --name bookreview
```

<<<<<<< HEAD
### 6) Docker + cache
Desde la raíz del proyecto:

```bash
docker compose -f docker-compose.yml -f docker-compose.cache.yml up -d --build
docker compose logs -f web
=======
---

## 13) Load Testing

The project includes comprehensive JMeter load tests to compare performance between deployment modes.

### Quick Load Testing

**Prerequisites:**
```bash
# Install JMeter (macOS)
brew install jmeter

# Verify installation
jmeter -v
```

**Run Simple Tests:**
```bash
cd load-testing

# Test basic deployment (app + database)
docker compose -f ../docker-compose.basic.yml up -d --build
./simple-test.sh basic 10  # 10 concurrent users

# Test proxy deployment (apache + app + database)  
docker compose -f ../docker-compose.yml up -d --build
./simple-test.sh proxy 10  # 10 concurrent users
```

**Collect System Metrics:**
```bash
# Monitor container resource usage during tests
./collect-metrics.sh basic 300   # Monitor for 5 minutes
./collect-metrics.sh proxy 300   # Monitor for 5 minutes
```

### Complete Test Suite

Run all test scenarios (1, 10, 100, 1000, 5000 users × 5 minutes each):

```bash
cd load-testing
./run-load-tests.sh  # Takes ~50 minutes total
```

### Test Results

Results are saved in `load-testing/results/`:
- **JMeter Results**: `.jtl` files with response times, throughput, error rates
- **HTML Reports**: Interactive dashboards in `*_report/` directories  
- **System Metrics**: CSV files with CPU, memory, network, disk usage
- **Summary Report**: `load_test_report.md` with comparison analysis

### Metrics Collected

**Application Performance:**
- Response times (min, max, average, percentiles)
- Throughput (requests per second)
- Error rates and HTTP status codes
- Request distribution across endpoints

**System Resources:**
- CPU usage percentage per container
- Memory usage (MB and percentage)
- Network I/O (received/transmitted data)
- Disk I/O (read/write operations)
- Process counts

### Analysis Framework

Compare the two deployment architectures across:

1. **Response Times**: Which deployment responds faster?
2. **Throughput**: Which can handle more requests per second?
3. **Resource Efficiency**: Which uses fewer system resources?
4. **Scalability**: Which handles high load better?
5. **Error Patterns**: Which deployment is more stable under stress?

For detailed instructions, see [`load-testing/README.md`](load-testing/README.md).

---

## 14) Troubleshooting

### Common Issues

**1. "app.localhost" not resolving**
- Ensure `/etc/hosts` contains: `127.0.0.1 app.localhost`
- Try clearing DNS cache: `sudo dscacheutil -flushcache` (macOS)

**2. Static files not loading behind proxy**
- Check Apache container logs: `docker compose logs apache`
- Verify uploads volume is mounted correctly
- Ensure file permissions are correct

**3. File upload fails**
- Check uploads directory exists and is writable
- Verify file size limits in Apache configuration
- Check application logs for detailed errors

**4. Database connection issues**
- Ensure MongoDB container is healthy: `docker compose ps`
- Check network connectivity between containers
- Verify environment variables are set correctly

**5. Port conflicts**
- Basic setup uses port 8000: ensure it's not in use
- Proxy setup uses port 80: ensure it's not in use
- Check running processes: `lsof -i :8000` or `lsof -i :80`

### Debug Commands

```bash
# Check container status for different setups
docker compose -f docker-compose.basic.yml ps
docker compose ps

# View all logs for basic setup
docker compose -f docker-compose.basic.yml logs

# View all logs for proxy setup
docker compose logs

# Inspect uploads volume
docker volume inspect bookreview_uploads_data

# Test file upload via curl (basic setup)
curl -X POST -F "file=@test.jpg" -F "upload_type=book_cover" -F "entity_id=test" http://localhost:8000/upload

# Test file upload via curl (proxy setup)
curl -X POST -F "file=@test.jpg" -F "upload_type=book_cover" -F "entity_id=test" http://app.localhost/upload

# Test static file serving
curl -I http://localhost:8000/static/test_book_cover_*.jpg  # Basic setup
curl -I http://app.localhost/static/test_book_cover_*.jpg   # Proxy setup
```

### Quick Setup Verification

```bash
# Verify basic setup is working
docker compose -f docker-compose.basic.yml up -d --build
curl http://localhost:8000/health
# Should return: {"status": "healthy"}

# Verify proxy setup is working
docker compose up -d --build
curl http://app.localhost/health
# Should return: {"status": "healthy"}
>>>>>>> 500edb62
```<|MERGE_RESOLUTION|>--- conflicted
+++ resolved
@@ -525,14 +525,6 @@
 kind delete cluster --name bookreview
 ```
 
-<<<<<<< HEAD
-### 6) Docker + cache
-Desde la raíz del proyecto:
-
-```bash
-docker compose -f docker-compose.yml -f docker-compose.cache.yml up -d --build
-docker compose logs -f web
-=======
 ---
 
 ## 13) Load Testing
@@ -683,5 +675,4 @@
 docker compose up -d --build
 curl http://app.localhost/health
 # Should return: {"status": "healthy"}
->>>>>>> 500edb62
 ```